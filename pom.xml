--- conflicted
+++ resolved
@@ -278,10 +278,7 @@
 			<!-- http://maven.apache.org/guides/mini/guide-building-for-different-environments.html -->
 			<id>openshift</id>
 			<build>
-<<<<<<< HEAD
-=======
-				<finalName>openshift-tasks</finalName>
->>>>>>> ea949eb7
+				<finalName>${project.artifactId}</finalName>
 				<plugins>
 					<plugin>
 						<artifactId>maven-surefire-plugin</artifactId>
