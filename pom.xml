--- conflicted
+++ resolved
@@ -1,213 +1,4 @@
 <?xml version="1.0" encoding="UTF-8"?>
-<<<<<<< HEAD
-<!-- JBoss, Home of Professional Open Source Copyright 2014, Red Hat, Inc. 
-	and/or its affiliates, and individual contributors by the @authors tag. See 
-	the copyright.txt in the distribution for a full listing of individual contributors. 
-	Licensed under the Apache License, Version 2.0 (the "License"); you may not 
-	use this file except in compliance with the License. You may obtain a copy 
-	of the License at http://www.apache.org/licenses/LICENSE-2.0 Unless required 
-	by applicable law or agreed to in writing, software distributed under the 
-	License is distributed on an "AS IS" BASIS, WITHOUT WARRANTIES OR CONDITIONS 
-	OF ANY KIND, either express or implied. See the License for the specific 
-	language governing permissions and limitations under the License. -->
-<project xmlns="http://maven.apache.org/POM/4.0.0" xmlns:xsi="http://www.w3.org/2001/XMLSchema-instance"
-	xsi:schemaLocation="http://maven.apache.org/POM/4.0.0 http://maven.apache.org/xsd/maven-4.0.0.xsd">
-	<modelVersion>4.0.0</modelVersion>
-
-	<groupId>org.jboss.quickstarts.eap</groupId>
-	<artifactId>jboss-tasks-rs</artifactId>
-	<version>6.4.0-SNAPSHOT</version>
-	<packaging>war</packaging>
-	<name>JBoss EAP - Tasks JAX-RS App</name>
-	<licenses>
-		<license>
-			<name>Apache License, Version 2.0</name>
-			<distribution>repo</distribution>
-			<url>http://www.apache.org/licenses/LICENSE-2.0.html</url>
-		</license>
-	</licenses>
-
-	<properties>
-		<project.build.sourceEncoding>UTF-8</project.build.sourceEncoding>
-		<version.jboss.maven.plugin>7.4.Final</version.jboss.maven.plugin>
-		<version.jboss.bom.eap>6.4.0.GA</version.jboss.bom.eap>
-		<version.surefire.plugin>2.19.1</version.surefire.plugin>
-		<version.war.plugin>2.1.1</version.war.plugin>
-		<maven.compiler.target>1.6</maven.compiler.target>
-		<maven.compiler.source>1.6</maven.compiler.source>
-	</properties>
-
-	<distributionManagement>
-		<repository>
-			<id>nexus</id>
-			<url>http://nexus.ci.svc.cluster.local:8081/content/repositories/releases</url>
-		</repository>
-		<snapshotRepository>
-			<id>nexus</id>
-			<url>http://nexus.ci.svc.cluster.local:8081/content/repositories/snapshots</url>
-		</snapshotRepository>
-	</distributionManagement>
-
-	<dependencyManagement>
-		<dependencies>
-			<dependency>
-				<groupId>org.jboss.bom.eap</groupId>
-				<artifactId>jboss-javaee-6.0-with-tools</artifactId>
-				<version>${version.jboss.bom.eap}</version>
-				<type>pom</type>
-				<scope>import</scope>
-			</dependency>
-		</dependencies>
-	</dependencyManagement>
-
-	<dependencies>
-		<dependency>
-			<groupId>javax.enterprise</groupId>
-			<artifactId>cdi-api</artifactId>
-			<scope>provided</scope>
-		</dependency>
-
-		<dependency>
-			<groupId>org.hibernate.javax.persistence</groupId>
-			<artifactId>hibernate-jpa-2.0-api</artifactId>
-			<scope>provided</scope>
-		</dependency>
-
-		<dependency>
-			<groupId>org.jboss.spec.javax.ws.rs</groupId>
-			<artifactId>jboss-jaxrs-api_1.1_spec</artifactId>
-			<scope>provided</scope>
-		</dependency>
-		<dependency>
-			<groupId>org.jboss.spec.javax.ejb</groupId>
-			<artifactId>jboss-ejb-api_3.1_spec</artifactId>
-			<scope>provided</scope>
-		</dependency>
-
-		<!-- Test dependencies -->
-		<dependency>
-			<groupId>junit</groupId>
-			<artifactId>junit</artifactId>
-			<scope>test</scope>
-		</dependency>
-
-		<dependency>
-			<groupId>org.jboss.arquillian.junit</groupId>
-			<artifactId>arquillian-junit-container</artifactId>
-			<scope>test</scope>
-		</dependency>
-
-		<dependency>
-			<groupId>org.jboss.arquillian.protocol</groupId>
-			<artifactId>arquillian-protocol-servlet</artifactId>
-			<scope>test</scope>
-		</dependency>
-
-		<dependency>
-			<groupId>org.mockito</groupId>
-			<artifactId>mockito-core</artifactId>
-			<version>2.0.54-beta</version>
-			<scope>test</scope>
-		</dependency>
-
-		<dependency>
-			<groupId>com.sun.jersey</groupId>
-			<artifactId>jersey-client</artifactId>
-			<version>1.12</version>
-			<scope>test</scope>
-		</dependency>
-
-	</dependencies>
-
-
-	<build>
-		<finalName>${project.artifactId}</finalName>
-		<plugins>
-			<plugin>
-				<artifactId>maven-war-plugin</artifactId>
-				<version>${version.war.plugin}</version>
-				<configuration>
-					<failOnMissingWebXml>false</failOnMissingWebXml>
-				</configuration>
-			</plugin>
-			<plugin>
-				<artifactId>maven-surefire-plugin</artifactId>
-				<version>${version.surefire.plugin}</version>
-			</plugin>
-			<plugin>
-				<groupId>org.jboss.as.plugins</groupId>
-				<artifactId>jboss-as-maven-plugin</artifactId>
-				<version>${version.jboss.maven.plugin}</version>
-			</plugin>
-			<plugin>
-				<groupId>org.sonarsource.scanner.maven</groupId>
-				<artifactId>sonar-maven-plugin</artifactId>
-				<version>3.0.1</version>
-			</plugin>
-			<plugin>
-				<groupId>org.jacoco</groupId>
-				<artifactId>jacoco-maven-plugin</artifactId>
-				<version>0.7.6.201602180812</version>
-				<executions>
-					<execution>
-						<id>default-prepare-agent</id>
-						<goals>
-							<goal>prepare-agent</goal>
-						</goals>
-					</execution>
-					<execution>
-						<id>default-report</id>
-						<phase>prepare-package</phase>
-						<goals>
-							<goal>report</goal>
-						</goals>
-					</execution>
-				</executions>
-			</plugin>
-		</plugins>
-	</build>
-
-	<profiles>
-		<profile>
-			<id>default</id>
-			<activation>
-				<activeByDefault>true</activeByDefault>
-			</activation>
-			<build>
-				<plugins>
-					<plugin>
-						<artifactId>maven-surefire-plugin</artifactId>
-						<configuration>
-							<groups>org.jboss.as.quickstarts.tasksrs.category.UnitTest</groups>
-						</configuration>
-					</plugin>
-				</plugins>
-			</build>
-		</profile>
-
-		<profile>
-			<id>int-tests</id>
-			<build>
-				<plugins>
-					<plugin>
-						<artifactId>maven-surefire-plugin</artifactId>
-						<configuration>
-							<groups>org.jboss.as.quickstarts.tasksrs.category.IntegrationTest</groups>
-						</configuration>
-					</plugin>
-				</plugins>
-			</build>
-		</profile>
-
-		<profile>
-			<id>openshift</id>
-			<build>
-				<plugins>
-					<plugin>
-						<artifactId>maven-war-plugin</artifactId>
-						<version>${version.war.plugin}</version>
-						<configuration>
-=======
 <!--
     JBoss, Home of Professional Open Source
     Copyright 2014, Red Hat, Inc. and/or its affiliates, and individual
@@ -253,7 +44,7 @@
         <version.jboss.bom.eap>6.4.0.GA</version.jboss.bom.eap>
 
         <!-- other plugin versions -->
-        <version.surefire.plugin>2.10</version.surefire.plugin>
+        <version.surefire.plugin>2.19.1</version.surefire.plugin>
         <version.war.plugin>2.1.1</version.war.plugin>
 
         <!-- maven-compiler-plugin -->
@@ -346,9 +137,21 @@
             <artifactId>arquillian-protocol-servlet</artifactId>
             <scope>test</scope>
         </dependency>
-
+        
+		<dependency>
+			<groupId>org.mockito</groupId>
+			<artifactId>mockito-core</artifactId>
+			<version>2.0.54-beta</version>
+			<scope>test</scope>
+		</dependency>
+
+		<dependency>
+			<groupId>com.sun.jersey</groupId>
+			<artifactId>jersey-client</artifactId>
+			<version>1.12</version>
+			<scope>test</scope>
+		</dependency>
     </dependencies>
-
 
     <build>
         <!-- Maven will append the version to the finalName (which is the name
@@ -376,6 +179,31 @@
                 <artifactId>jboss-as-maven-plugin</artifactId>
                 <version>${version.jboss.maven.plugin}</version>
             </plugin>
+			<plugin>
+				<groupId>org.sonarsource.scanner.maven</groupId>
+				<artifactId>sonar-maven-plugin</artifactId>
+				<version>3.0.1</version>
+			</plugin>
+			<plugin>
+				<groupId>org.jacoco</groupId>
+				<artifactId>jacoco-maven-plugin</artifactId>
+				<version>0.7.6.201602180812</version>
+				<executions>
+					<execution>
+						<id>default-prepare-agent</id>
+						<goals>
+							<goal>prepare-agent</goal>
+						</goals>
+					</execution>
+					<execution>
+						<id>default-report</id>
+						<phase>prepare-package</phase>
+						<goals>
+							<goal>report</goal>
+						</goals>
+					</execution>
+				</executions>
+			</plugin>
         </plugins>
     </build>
 
@@ -393,14 +221,27 @@
                 <plugins>
                     <plugin>
                         <artifactId>maven-surefire-plugin</artifactId>
-                        <configuration>
-                            <skip>true</skip>
-                        </configuration>
+						<configuration>
+							<groups>org.jboss.as.quickstarts.tasksrs.category.UnitTest</groups>
+						</configuration>
                     </plugin>
                 </plugins>
             </build>
-
         </profile>
+
+		<profile>
+			<id>int-tests</id>
+			<build>
+				<plugins>
+					<plugin>
+						<artifactId>maven-surefire-plugin</artifactId>
+						<configuration>
+							<groups>org.jboss.as.quickstarts.tasksrs.category.IntegrationTest</groups>
+						</configuration>
+					</plugin>
+				</plugins>
+			</build>
+		</profile>
         <profile>
             <!-- An optional Arquillian testing profile that executes tests
                 in your JBoss EAP instance -->
@@ -440,14 +281,18 @@
 			<!-- http://maven.apache.org/guides/mini/guide-building-for-different-environments.html -->
 			<id>openshift</id>
 			<build>
-				<finalName>mlbparks</finalName>
 				<plugins>
+					<plugin>
+						<artifactId>maven-surefire-plugin</artifactId>
+						<configuration>
+							<skip>true</skip>
+						</configuration>
+					</plugin>
 					<plugin>
 						<artifactId>maven-war-plugin</artifactId>
 						<version>2.4</version>
 						<configuration>
 							<failOnMissingWebXml>false</failOnMissingWebXml>
->>>>>>> 53a5fe45
 							<outputDirectory>deployments</outputDirectory>
 							<warName>ROOT</warName>
 						</configuration>
@@ -455,10 +300,5 @@
 				</plugins>
 			</build>
 		</profile>
-<<<<<<< HEAD
 	</profiles>
-=======
-
-    </profiles>
->>>>>>> 53a5fe45
 </project>